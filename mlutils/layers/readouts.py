--- conflicted
+++ resolved
@@ -436,14 +436,8 @@
 
 
 class PointPyramid2d(nn.Module):
-<<<<<<< HEAD
-    def __init__(
-        self, in_shape, outdims, scale_n, positive, bias, init_range, downsample, type, align_corners=True, **kwargs
-    ):
-=======
     def __init__(self, in_shape, outdims, scale_n, positive, bias, init_range, downsample, type, align_corners=True,
                  **kwargs):
->>>>>>> 73368154
         super().__init__()
         self.in_shape = in_shape
         c, w, h = in_shape
@@ -566,24 +560,9 @@
 
     """
 
-<<<<<<< HEAD
-    def __init__(
-        self,
-        in_shape,
-        outdims,
-        bias,
-        init_mu_range=0.5,
-        init_sigma_range=0.5,
-        batch_sample=True,
-        align_corners=True,
-        fixed_sigma=False,
-        **kwargs
-    ):
-=======
     def __init__(self, in_shape, outdims, bias, init_mu_range=0.1, init_sigma=1, batch_sample=True,
                  align_corners=True, gauss_type='full', grid_mean_predictor=None,
                  shared_features=None, shared_grid=None, source_grid=None, **kwargs):
->>>>>>> 73368154
 
         super().__init__()
 
@@ -641,9 +620,6 @@
         self.align_corners = align_corners
         self.initialize()
 
-<<<<<<< HEAD
-    def initialize(self):
-=======
     @property
     def shared_features(self):
         return self._features
@@ -664,7 +640,6 @@
         return self.sample_grid(batch_size=1, sample=False)
 
     def feature_l1(self, average=True):
->>>>>>> 73368154
         """
         Returns the l1 regularization term either the mean or the sum of all weights
         Args:
@@ -677,16 +652,7 @@
             else:
                 return self._features.abs().sum()
         else:
-<<<<<<< HEAD
-            self.sigma.data.uniform_(0, self.init_sigma_range)
-            warnings.warn(
-                "sigma is sampled from uniform distribuiton, instead of a fixed value. Consider setting "
-                "fixed_sigma to True"
-            )
-        self.features.data.fill_(1 / self.in_shape[0])
-=======
             return 0
->>>>>>> 73368154
 
     @property
     def mu(self):
@@ -920,23 +886,8 @@
                 If true, initialized the sigma not in a range, but with the exact value given for all neurons.
     """
 
-<<<<<<< HEAD
-    def __init__(
-        self,
-        in_shape,
-        outdims,
-        bias,
-        init_mu_range=0.5,
-        init_sigma_range=0.5,
-        batch_sample=True,
-        align_corners=True,
-        fixed_sigma=False,
-        **kwargs
-    ):
-=======
     def __init__(self, in_shape, outdims, bias, init_mu_range=0.5, init_sigma_range=0.5, batch_sample=True,
                  align_corners=True, fixed_sigma=False, **kwargs):
->>>>>>> 73368154
         super().__init__()
         if init_mu_range > 1.0 or init_mu_range <= 0.0 or init_sigma_range <= 0.0:
             raise ValueError("init_mu_range or init_sigma_range is not within required limit!")
@@ -999,10 +950,8 @@
             self.sigma.data.uniform_(self.init_sigma_range, self.init_sigma_range)
         else:
             self.sigma.data.uniform_(0, self.init_sigma_range)
-            warnings.warn(
-                "sigma is sampled from uniform distribuiton, instead of a fixed value. Consider setting "
-                "fixed_sigma to True"
-            )
+            warnings.warn("sigma is sampled from uniform distribuiton, instead of a fixed value. Consider setting "
+                          "fixed_sigma to True")
         self.features.data.fill_(1 / self.in_shape[0])
 
         if self.bias is not None:
@@ -1225,10 +1174,8 @@
             else:
                 self.sigma_ch.data.uniform_(0, self.init_sigma_range)
                 self.sigma_xy.data.uniform_(0, self.init_sigma_range)
-                warnings.warn(
-                    "sigma is sampled from uniform distribuiton, instead of a fixed value. Consider setting "
-                    "fixed_sigma to True"
-                )
+                warnings.warn("sigma is sampled from uniform distribuiton, instead of a fixed value. Consider setting "
+                              "fixed_sigma to True")
 
         else:
             # initialise mu and sigma for x,y and channel dimensions.
