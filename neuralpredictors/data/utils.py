--- conflicted
+++ resolved
@@ -27,11 +27,7 @@
         print("Not overwriting", path)
 
 
-<<<<<<< HEAD
-def convert_static_h5_dataset_to_folder(filename, outpath=None,  overwrite=False, include_behavior=True):
-=======
 def convert_static_h5_dataset_to_folder(filename, outpath=None, overwrite=False, ignore_all_behaviors=False):
->>>>>>> 1ad978b5
     """
     Converts a h5 dataset used for mouse data into a directory structure that can be used by the FileTreeDataset.
 
@@ -45,11 +41,7 @@
     outpath = outpath or (h5file.parent / h5file.stem)
 
     with h5.File(filename) as fid:
-<<<<<<< HEAD
-        attributes = ['images', 'responses', 'behavior', 'pupil_center'] if include_behavior else ['images', 'responses']
-=======
         attributes = ['images', 'responses', 'behavior', 'pupil_center'] if not ignore_all_behaviors else ['images', 'responses']
->>>>>>> 1ad978b5
         for data_key in attributes:
             subpath = outpath / 'data/{}'.format(data_key)
             subpath.mkdir(exist_ok=True, parents=True)
